--- conflicted
+++ resolved
@@ -149,11 +149,8 @@
     save_raw: bool,
     show_warning_window: WindowFeedback,
     do_not_show_clear_warning: bool,
-<<<<<<< HEAD
     translations: FluentBundle<FluentResource>,
-=======
     init: bool,
->>>>>>> c7244dd5
 }
 
 #[allow(clippy::too_many_arguments)]
@@ -488,28 +485,11 @@
         });
     }
 
-<<<<<<< HEAD
-    fn draw_side_panel(&mut self, ctx: &egui::Context, _frame: &mut eframe::Frame) {
-        let mut init = false;
-        egui::SidePanel::new(Side::Right, "settings panel")
-            .min_width(RIGHT_PANEL_WIDTH)
-            .max_width(RIGHT_PANEL_WIDTH)
-            .resizable(false)
-            //.default_width(right_panel_width)
-            .show(ctx, |ui| {
-                ui.add_enabled_ui(true, |ui| {
-                    ui.horizontal(|ui| {
-                        let msg = self.get_locale_text("serial-monitor", None);
-                        ui.heading(msg);
-                        self.paint_connection_indicator(ui);
-                    });
-=======
     fn draw_serial_settings(&mut self, ctx: &egui::Context, ui: &mut Ui) {
         ui.horizontal(|ui| {
             ui.heading("Serial Monitor");
             self.paint_connection_indicator(ui);
         });
->>>>>>> c7244dd5
 
         let devices: Vec<String> = if let Ok(read_guard) = self.devices_lock.read() {
             read_guard.clone()
@@ -583,121 +563,6 @@
                             device_is_already_saved = true;
                         }
                     }
-<<<<<<< HEAD
-                    ui.add_space(10.0);
-                    ui.horizontal(|ui| {
-                        ui.label(self.get_locale_text("device", None));
-                        ui.add_space(130.0);
-                        ui.label("Baud/端口");
-                    });
-
-                    let old_name = self.device.clone();
-                    ui.horizontal(|ui| {
-                        let dev_text = self.device.replace("/dev/tty.", "");
-                        ui.horizontal(|ui| {
-                            if self.connected_to_device {
-                                ui.disable();
-                            }
-                            let _response = egui::ComboBox::from_id_salt("Device")
-                                .selected_text(dev_text)
-                                .width(RIGHT_PANEL_WIDTH * 0.92 - 155.0)
-                                .show_ui(ui, |ui| {
-                                    devices
-                                        .into_iter()
-                                        // on macOS each device appears as /dev/tty.* and /dev/cu.*
-                                        // we only display the /dev/tty.* here
-                                        .filter(|dev| !dev.contains("/dev/cu."))
-                                        .for_each(|dev| {
-                                            // this makes the names shorter in the UI on UNIX and UNIX-like platforms
-                                            let dev_text = dev.replace("/dev/tty.", "");
-                                            ui.selectable_value(&mut self.device, dev, dev_text);
-                                        });
-                                }).response;
-                            // let selected_new_device = response.changed();  //somehow this does not work
-                            // if selected_new_device {
-                            if old_name != self.device {
-                                if !self.data.time.is_empty() {
-                                    self.show_warning_window = WindowFeedback::Waiting;
-                                    self.old_device = old_name;
-                                } else {
-                                    self.show_warning_window = WindowFeedback::Clear;
-                                }
-                            }
-                        });
-                        match self.show_warning_window {
-                            WindowFeedback::None => {}
-                            WindowFeedback::Waiting => {
-                                self.show_warning_window = self.clear_warning_window(ctx);
-                            }
-                            WindowFeedback::Clear => {
-                                // new device selected, check in previously used devices
-                                let mut device_is_already_saved = false;
-                                for (idx, dev) in self.serial_devices.devices.iter().enumerate() {
-                                    if dev.name == self.device {
-                                        // this is the device!
-                                        self.device = dev.name.clone();
-                                        self.device_idx = idx;
-                                        init = true;
-                                        device_is_already_saved = true;
-                                    }
-                                }
-                                if !device_is_already_saved {
-                                    // create new device in the archive
-                                    let mut device = Device::default();
-                                    device.name = self.device.clone();
-                                    self.serial_devices.devices.push(device);
-                                    self.serial_devices.number_of_plots.push(1);
-                                    self.serial_devices.labels.push(vec!["Column 0".to_string()]);
-                                    self.device_idx = self.serial_devices.devices.len() - 1;
-                                    save_serial_settings(&self.serial_devices);
-                                }
-                                self.clear_tx.send(true).expect("failed to send clear after choosing new device");
-                                // need to clear the data here such that we don't get errors in the gui (plot)
-                                self.data = DataContainer::default();
-                                self.show_warning_window = WindowFeedback::None;
-                            }
-                            WindowFeedback::Cancel => {
-                                self.device = self.old_device.clone();
-                                self.show_warning_window = WindowFeedback::None;
-                            }
-                        }
-                        egui::ComboBox::from_id_salt("Baud Rate")
-                            .selected_text(format!("{}", self.serial_devices.devices[self.device_idx].baud_rate))
-                            .width(80.0)
-                            .show_ui(ui, |ui| {
-                                if self.connected_to_device {
-                                    ui.disable();
-                                }
-                                BAUD_RATES.iter().for_each(|baud_rate| {
-                                    ui.selectable_value(
-                                        &mut self.serial_devices.devices[self.device_idx].baud_rate,
-                                        *baud_rate,
-                                        baud_rate.to_string(),
-                                    );
-                                });
-                            });
-                        let connect_text = if self.connected_to_device { "Disconnect" } else { "Connect" };
-                        if ui.button(connect_text).clicked() {
-                            if let Ok(mut device) = self.device_lock.write() {
-                                if self.connected_to_device {
-                                    device.name.clear();
-                                } else {
-                                    device.name = self.serial_devices.devices[self.device_idx].name.clone();
-                                    device.baud_rate = self.serial_devices.devices[self.device_idx].baud_rate;
-                                }
-                            }
-                        }
-                    });
-                    ui.add_space(5.0);
-                    ui.horizontal(|ui| {
-                        ui.label("Data Bits");
-                        ui.add_space(5.0);
-                        ui.label("Parity");
-                        ui.add_space(20.0);
-                        ui.label("Stop Bits");
-                        ui.label("Flow Control");
-                        ui.label("Timeout");
-=======
                     if !device_is_already_saved {
                         // create new device in the archive
                         let mut device = Device::default();
@@ -742,7 +607,6 @@
                             *baud_rate,
                             baud_rate.to_string(),
                         );
->>>>>>> c7244dd5
                     });
                 });
             let connect_text = if self.connected_to_device {
@@ -956,49 +820,6 @@
             });
     }
 
-<<<<<<< HEAD
-                            ui.end_row();
-                            ui.label(self.get_locale_text("show-send-commands", None));
-                            ui.add(toggle(&mut self.show_sent_cmds))
-                                .on_hover_text("Show sent commands in console.");
-                            ui.end_row();
-                            ui.label("Show Timestamp");
-                            ui.add(toggle(&mut self.show_timestamps))
-                                .on_hover_text("Show timestamp in console.");
-                            ui.end_row();
-                            ui.label("EOL character");
-                            ui.add(
-                                egui::TextEdit::singleline(&mut self.eol)
-                                    .desired_width(ui.available_width() * 0.9))
-                                .on_hover_text("Configure your EOL character for sent commands..");
-                            // ui.checkbox(&mut self.gui_conf.debug, "Debug Mode");
-                            ui.end_row();
-                            ui.end_row();
-
-                            if ui.button(egui::RichText::new(format!("{} Save CSV", egui_phosphor::regular::FLOPPY_DISK)))
-                                .on_hover_text("Save Plot Data to CSV.")
-                                .clicked() || ui.input_mut(|i| i.consume_shortcut(&SAVE_FILE_SHORTCUT))
-                            {
-                                if let Some(path) = rfd::FileDialog::new().save_file() {
-                                    self.picked_path = path;
-                                    self.picked_path.set_extension("csv");
-                                    if let Err(e) = self.save_tx.send(FileOptions {
-                                        file_path: self.picked_path.clone(),
-                                        save_absolute_time: self.gui_conf.save_absolute_time,
-                                        save_raw_traffic: self.save_raw,
-                                        names: self.serial_devices.labels[self.device_idx].clone(),
-                                    }) {
-                                        print_to_console(
-                                            &self.print_lock,
-                                            Print::Error(format!(
-                                                "save_tx thread send failed: {:?}",
-                                                e
-                                            )),
-                                        );
-                                    }
-                                }
-                            };
-=======
     fn draw_global_settings(&mut self, ui: &mut Ui) {
         ui.add_space(20.0);
         if ui
@@ -1038,7 +859,6 @@
                 // self.serial_devices.labels[self.device_idx] = self.serial_devices.labels.clone();
             }
         });
->>>>>>> c7244dd5
 
         ui.end_row();
         ui.label("Show Sent Commands");
@@ -1054,31 +874,6 @@
             .on_hover_text("Configure your EOL character for sent commands..");
     }
 
-<<<<<<< HEAD
-                            {
-                                ctx.send_viewport_cmd(egui::ViewportCommand::Screenshot);
-                            }
-                            ui.end_row();
-                            if ui.button(egui::RichText::new(format!("{} Clear Data/清除数据", egui_phosphor::regular::X)))
-                                .on_hover_text("Clear Data from Plot.")
-                                .clicked() || ui.input_mut(|i| i.consume_shortcut(&CLEAR_PLOT_SHORTCUT)) {
-                                print_to_console(
-                                    &self.print_lock,
-                                    Print::Ok("Cleared recorded Data".to_string()),
-                                );
-                                if let Err(err) = self.clear_tx.send(true) {
-                                    print_to_console(
-                                        &self.print_lock,
-                                        Print::Error(format!(
-                                            "clear_tx thread send failed: {:?}",
-                                            err
-                                        )),
-                                    );
-                                }
-                                // need to clear the data here in order to prevent errors in the gui (plot)
-                                self.data = DataContainer::default();
-                                // self.names_tx.send(self.serial_devices.labels[self.device_idx].clone()).expect("Failed to send names");
-=======
     fn draw_plot_settings(&mut self, ui: &mut Ui) {
         egui::Grid::new("plot_settings")
             .num_columns(2)
@@ -1094,7 +889,6 @@
                         "∞".to_string()
                     }
                 };
->>>>>>> c7244dd5
 
                 ui.horizontal(|ui| {
                     ui.add(
